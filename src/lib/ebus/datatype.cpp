--- conflicted
+++ resolved
@@ -741,17 +741,13 @@
   if (result != RESULT_OK) {
     return result;
   }
-<<<<<<< HEAD
   return readFromRawValue(length, value, outputFormat, output);
 }
 
 result_t NumberDataType::readFromRawValue(size_t length, unsigned int value,
                                           OutputFormat outputFormat, ostream* output) const {
   int signedValue;
-  *output << setw(0) << dec;  // initialize output
-=======
   *output << defaultfloat << setw(0) << dec;  // initialize output
->>>>>>> 6836e6d7
 
   if (!hasFlag(REQ) && value == m_replacement) {
     if (outputFormat & OF_JSON) {
